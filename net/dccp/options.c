/*
 *  net/dccp/options.c
 *
 *  An implementation of the DCCP protocol
 *  Copyright (c) 2005 Aristeu Sergio Rozanski Filho <aris@cathedrallabs.org>
 *  Copyright (c) 2005 Arnaldo Carvalho de Melo <acme@ghostprotocols.net>
 *  Copyright (c) 2005 Ian McDonald <ian.mcdonald@jandi.co.nz>
 *
 *      This program is free software; you can redistribute it and/or
 *      modify it under the terms of the GNU General Public License
 *      as published by the Free Software Foundation; either version
 *      2 of the License, or (at your option) any later version.
 */
#include <linux/dccp.h>
#include <linux/module.h>
#include <linux/types.h>
#include <asm/unaligned.h>
#include <linux/kernel.h>
#include <linux/skbuff.h>

// TODO: cleanup
#include "ccids/ccid2.h"

#include "ackvec.h"
#include "ccid.h"
#include "dccp.h"
#include "feat.h"
#if IS_ENABLED(CONFIG_IP_MPDCCP)
#  include "mpdccp.h"
#  include "mpdccp_pm.h"
#  include <net/mpdccp.h>
#endif

u64 dccp_decode_value_var(const u8 *bf, const u8 len)
{
	u64 value = 0;

	if (len >= DCCP_OPTVAL_MAXLEN)
		value += ((u64)*bf++) << 40;
	if (len > 4)
		value += ((u64)*bf++) << 32;
	if (len > 3)
		value += ((u64)*bf++) << 24;
	if (len > 2)
		value += ((u64)*bf++) << 16;
	if (len > 1)
		value += ((u64)*bf++) << 8;
	if (len > 0)
		value += *bf;

	return value;
}

/**
 * dccp_parse_options  -  Parse DCCP options present in @skb
 * @sk: client|server|listening dccp socket (when @dreq != NULL)
 * @dreq: request socket to use during connection setup, or NULL
 */
int dccp_parse_options(struct sock *sk, struct dccp_request_sock *dreq,
		       struct sk_buff *skb)
{
	struct dccp_sock *dp = dccp_sk(sk);
	const struct dccp_hdr *dh = dccp_hdr(skb);
	const u8 pkt_type = DCCP_SKB_CB(skb)->dccpd_type;
	unsigned char *options = (unsigned char *)dh + dccp_hdr_len(skb);
	unsigned char *opt_ptr = options;
	const unsigned char *opt_end = (unsigned char *)dh +
					(dh->dccph_doff * 4);
	struct dccp_options_received *opt_recv = &dp->dccps_options_received;
	unsigned char opt, len;
	unsigned char *uninitialized_var(value);
	u32 elapsed_time;
	__be32 opt_val;
	int rc;
#if IS_ENABLED(CONFIG_IP_MPDCCP)
	u8 mp_opt = 0;
#endif
	int mandatory = 0;
	memset(opt_recv, 0, sizeof(*opt_recv));

	opt = len = 0;
	while (opt_ptr != opt_end) {
		opt   = *opt_ptr++;
		len   = 0;
		value = NULL;

		/* Check if this isn't a single byte option */
		if (opt > DCCPO_MAX_RESERVED) {
			if (opt_ptr == opt_end){
				goto out_nonsensical_length;
			}

			len = *opt_ptr++;
			if (len < 2){
				goto out_nonsensical_length;
			}
			/*
			 * Remove the type and len fields, leaving
			 * just the value size
			 */
			len	-= 2;
			value	= opt_ptr;
			opt_ptr += len;

			if (opt_ptr > opt_end){
				goto out_nonsensical_length;
			}
		}

		/*
		 * CCID-specific options are ignored during connection setup, as
		 * negotiation may still be in progress (see RFC 4340, 10.3).
		 * The same applies to Ack Vectors, as these depend on the CCID.
		 */
		if (dreq != NULL && (opt >= DCCPO_MIN_RX_CCID_SPECIFIC ||
		    opt == DCCPO_ACK_VECTOR_0 || opt == DCCPO_ACK_VECTOR_1))
			goto ignore_option;

		switch (opt) {
		case DCCPO_PADDING:
			break;
		case DCCPO_MANDATORY:
			if (mandatory)
				goto out_invalid_option;
			if (pkt_type != DCCP_PKT_DATA)
				mandatory = 1;
			break;
		case DCCPO_NDP_COUNT:
			if (len > 6)
				goto out_invalid_option;

			opt_recv->dccpor_ndp = dccp_decode_value_var(value, len);
			dccp_pr_debug("%s opt: NDP count=%llu\n", dccp_role(sk),
				      (unsigned long long)opt_recv->dccpor_ndp);
			break;
		case DCCPO_CHANGE_L ... DCCPO_CONFIRM_R:
			if (pkt_type == DCCP_PKT_DATA)      /* RFC 4340, 6 */
				break;
			if (len == 0)
				goto out_invalid_option;
			rc = dccp_feat_parse_options(sk, dreq, mandatory, opt,
						    *value, value + 1, len - 1);
			if (rc)
				goto out_featneg_failed;
			break;
		case DCCPO_TIMESTAMP:
			if (len != 4)
				goto out_invalid_option;
			/*
			 * RFC 4340 13.1: "The precise time corresponding to
			 * Timestamp Value zero is not specified". We use
			 * zero to indicate absence of a meaningful timestamp.
			 */
			opt_val = get_unaligned((__be32 *)value);
			if (unlikely(opt_val == 0)) {
				DCCP_WARN("Timestamp with zero value\n");
				break;
			}

			if (dreq != NULL) {
				dreq->dreq_timestamp_echo = ntohl(opt_val);
				dreq->dreq_timestamp_time = dccp_timestamp();
			} else {
				opt_recv->dccpor_timestamp =
					dp->dccps_timestamp_echo = ntohl(opt_val);
				dp->dccps_timestamp_time = dccp_timestamp();
			}
			dccp_pr_debug("%s rx opt: TIMESTAMP=%u, ackno=%llu\n",
				      dccp_role(sk), ntohl(opt_val),
				      (unsigned long long)
				      DCCP_SKB_CB(skb)->dccpd_ack_seq);
			/* schedule an Ack in case this sender is quiescent */
			inet_csk_schedule_ack(sk);
			break;
		case DCCPO_TIMESTAMP_ECHO:
			if (len != 4 && len != 6 && len != 8)
				goto out_invalid_option;

			opt_val = get_unaligned((__be32 *)value);
			opt_recv->dccpor_timestamp_echo = ntohl(opt_val);

			dccp_pr_debug("%s rx opt: TIMESTAMP_ECHO=%u, len=%d, "
				      "ackno=%llu", dccp_role(sk),
				      opt_recv->dccpor_timestamp_echo,
				      len + 2,
				      (unsigned long long)
				      DCCP_SKB_CB(skb)->dccpd_ack_seq);

			value += 4;

			if (len == 4) {		/* no elapsed time included */
				dccp_pr_debug_cat("\n");
				break;
			}

			if (len == 6) {		/* 2-byte elapsed time */
				__be16 opt_val2 = get_unaligned((__be16 *)value);
				elapsed_time = ntohs(opt_val2);
			} else {		/* 4-byte elapsed time */
				opt_val = get_unaligned((__be32 *)value);
				elapsed_time = ntohl(opt_val);
			}

			dccp_pr_debug_cat(", ELAPSED_TIME=%u\n", elapsed_time);

			/* Give precedence to the biggest ELAPSED_TIME */
			if (elapsed_time > opt_recv->dccpor_elapsed_time)
				opt_recv->dccpor_elapsed_time = elapsed_time;
			break;
		case DCCPO_ELAPSED_TIME:
			if (dccp_packet_without_ack(skb))   /* RFC 4340, 13.2 */
				break;

			if (len == 2) {
				__be16 opt_val2 = get_unaligned((__be16 *)value);
				elapsed_time = ntohs(opt_val2);
			} else if (len == 4) {
				opt_val = get_unaligned((__be32 *)value);
				elapsed_time = ntohl(opt_val);
			} else {
				goto out_invalid_option;
			}

			if (elapsed_time > opt_recv->dccpor_elapsed_time)
				opt_recv->dccpor_elapsed_time = elapsed_time;

			dccp_pr_debug("%s rx opt: ELAPSED_TIME=%d\n",
				      dccp_role(sk), elapsed_time);
			break;
#if IS_ENABLED(CONFIG_IP_MPDCCP)
		case DCCPO_MULTIPATH:
			if (len == 0)
				goto out_invalid_option;
			mp_opt = *value++;
			len--;
			switch(mp_opt) {

			case DCCPO_MP_CONFIRM:
			case DCCPO_MP_JOIN:
				if (len != 9) {
					goto out_invalid_option;
				}
				opt_recv->saw_mpjoin = 1;
				opt_recv->dccpor_join_ip_local = be32_to_cpu(ip_hdr(skb)->daddr);
				opt_recv->dccpor_join_ip_remote = be32_to_cpu(ip_hdr(skb)->saddr);
				opt_recv->dccpor_join_port = dccp_hdr(skb)->dccph_sport;
				opt_recv->dccpor_join_id = dccp_decode_value_var(value, 1);
				value += 1;
				opt_recv->dccpor_mp_token = get_unaligned_be32(value);
				value += 4;
				opt_recv->dccpor_mp_nonce = get_unaligned_be32(value);

				dccp_pr_debug("%s rx opt: DCCPO_MP_JOIN = addrID %u on %pI4:%u from " \
								"%pI4:%u, token %x nonce %x, sk %p dreq %p",
								dccp_role(sk), opt_recv->dccpor_join_id,
								&ip_hdr(skb)->daddr, htons(dccp_hdr(skb)->dccph_dport),
								&ip_hdr(skb)->saddr, htons(dccp_hdr(skb)->dccph_sport),
								opt_recv->dccpor_mp_token,
								opt_recv->dccpor_mp_nonce, sk, dreq);
				break;
			case DCCPO_MP_FAST_CLOSE:
			case DCCPO_MP_KEY:
				if (len < 2) {
					goto out_invalid_option;
				}
				opt_recv->saw_mpkey = 1;
				if (pkt_type == DCCP_PKT_REQUEST) {
					int i;
					/* Request: collect key types */
					for (i = 0; len && (i < MPDCCP_MAX_KEYS); i++) {
						int key_len;
						u8 key_type = *value++;
						switch (key_type) {
							case DCCPK_PLAIN:
								key_len = MPDCCP_PLAIN_KEY_SIZE;
								break;
							/* fall through */
							case DCCPK_C25519_SHA256:
							case DCCPK_C25519_SHA512:
								key_len = MPDCCP_C25519_KEY_SIZE;
								break;
							default:
								dccp_pr_debug("%s rx opt: received unsupported key type %d", dccp_role(sk), key_type);
								goto out_invalid_option;
						}
						len--;
						if (len < key_len) {
							dccp_pr_debug("%s rx opt: invalid key length %d", dccp_role(sk), len);
							goto out_invalid_option;
						}

						dccp_pr_debug("%s rx opt: DCCPO_MP_KEY(%d) = %llx, type %d, len %d, sk %p dreq %p remlen %d",
								dccp_role(sk), i, be64_to_cpu(*(u64*)value), key_type, key_len, sk, dreq, len);
						memcpy(opt_recv->dccpor_mp_keys[i].value, value, key_len);
						opt_recv->dccpor_mp_keys[i].size = key_len;
						opt_recv->dccpor_mp_keys[i].type = key_type;
						opt_recv->dccpor_mp_suppkeys |= (1 << key_type);
						len -= key_len;
						value += key_len;
					}
				} else if ((pkt_type == DCCP_PKT_ACK) || (pkt_type == DCCP_PKT_RESPONSE)) {
					int i;
					/* Response/Ack: collect key data */
					for (i = 0; len && (i < MPDCCP_MAX_KEYS); i++) {
						int key_len;
						u8 key_type = *value++;
						switch (key_type) {
							case DCCPK_PLAIN:
								key_len = MPDCCP_PLAIN_KEY_SIZE;
								break;
							/* fall through */
							case DCCPK_C25519_SHA256:
							case DCCPK_C25519_SHA512:
								key_len = MPDCCP_C25519_KEY_SIZE;
								break;
							default:
								dccp_pr_debug("%s rx opt: received unsupported key type %d", dccp_role(sk), key_type);
								goto out_invalid_option;
						}
						len--;
						if (len < key_len) {
							dccp_pr_debug("%s rx opt: invalid key length %d", dccp_role(sk), len);
							goto out_invalid_option;
						}

						dccp_pr_debug("%s rx opt: DCCPO_MP_KEY(%d) = %llx, type %d, len %d, sk %p dreq %p remlen %d",
								dccp_role(sk), i, be64_to_cpu(*(u64*)value), key_type, key_len, sk, dreq, len);
						memcpy(opt_recv->dccpor_mp_keys[i].value, value, key_len);
						opt_recv->dccpor_mp_keys[i].size = key_len;
						opt_recv->dccpor_mp_keys[i].type = key_type;
						opt_recv->dccpor_mp_suppkeys |= (1 << key_type);
						len -= key_len;
						value += key_len;
					}
					/* Send ack if the authentication was completed before */
					if ((pkt_type == DCCP_PKT_ACK) && dccp_sk(sk)->auth_done) {
						dccp_send_ack(sk);
					}
				}
				break;

			case DCCPO_MP_SEQ:
				//TODO reordering, use 48 bit > 8 -> 6
				if(len != 6){ //if not 48 bit
					goto out_invalid_option;
				}
				opt_recv->dccpor_oall_seq = dccp_decode_value_var(value, len);
				dccp_pr_debug("%s rx opt: MP_SEQ = %llu", dccp_role(sk), (u64)opt_recv->dccpor_oall_seq);
				break;

			case DCCPO_MP_HMAC:
				if (len != MPDCCP_HMAC_SIZE) {
					goto out_invalid_option;
				}
				dccp_pr_debug("%s rx opt: DCCPO_MP_HMAC = %llx, sk %p dreq %p", dccp_role(sk), be64_to_cpu(*(u64 *)value), sk, dreq);
				memcpy(opt_recv->dccpor_mp_hmac,value, MPDCCP_HMAC_SIZE);
				/* Send ack if the authentication was completed before */
				if ((pkt_type == DCCP_PKT_ACK) && dccp_sk(sk)->auth_done) {
					dccp_send_ack(sk);
				}
			case DCCPO_MP_RTT:
				if (len != 9) { //if not 9 byte
					goto out_invalid_option;
				}

				opt_recv->dccpor_rtt_type = dccp_decode_value_var(value, 1);
				value += 1;
				opt_recv->dccpor_rtt_value = get_unaligned_be32(value);
				value += 4;
				opt_recv->dccpor_rtt_age = get_unaligned_be32(value);
				dccp_pr_debug("rx opt: DCCPO_MP_RTT = type %u, value %d, age %d, sk %p dreq %p", opt_recv->dccpor_rtt_type,
									opt_recv->dccpor_rtt_value, opt_recv->dccpor_rtt_age, sk, dreq);

				break;

			case DCCPO_MP_RTT:
			case DCCPO_MP_ADDADDR:
			case DCCPO_MP_REMOVEADDR:
			case DCCPO_MP_PRIO:
				if (len == 2) {
					u8 id = dccp_decode_value_var(value, 1);
					u8 prio = dccp_decode_value_var(value+1, 1);
					dccp_pr_debug("%s rx opt: DCCPO_MP_PRIO = value: %d id: %d", dccp_role(sk), prio, id);

					if(prio < 16 && is_mpdccp(sk)){
						struct mpdccp_cb *mpcb = get_mpcb(sk);

						if (mpcb->pm_ops->handle_rcv_prio)
							mpcb->pm_ops->handle_rcv_prio(mpcb, prio, id);
					}
				} else
					goto out_invalid_option;
				break;

			case DCCPO_MP_CLOSE:

			default:
				DCCP_CRIT("DCCP(%p): mp option %d(len=%d) not "
					  "implemented, ignoring", sk, mp_opt, len);
				break;
			}

#endif
		case DCCPO_MIN_RX_CCID_SPECIFIC ... DCCPO_MAX_RX_CCID_SPECIFIC:
			if (ccid_hc_rx_parse_options(dp->dccps_hc_rx_ccid, sk,
						     pkt_type, opt, value, len))
				goto out_invalid_option;
			break;
		case DCCPO_ACK_VECTOR_0:
		case DCCPO_ACK_VECTOR_1:
			if (dccp_packet_without_ack(skb))   /* RFC 4340, 11.4 */
				break;
			/*
			 * Ack vectors are processed by the TX CCID if it is
			 * interested. The RX CCID need not parse Ack Vectors,
			 * since it is only interested in clearing old state.
			 * Fall through.
			 */
		case DCCPO_MIN_TX_CCID_SPECIFIC ... DCCPO_MAX_TX_CCID_SPECIFIC:
			if (ccid_hc_tx_parse_options(dp->dccps_hc_tx_ccid, sk,
						     pkt_type, opt, value, len))
				goto out_invalid_option;
			break;
		default:
			DCCP_CRIT("DCCP(%p): option %d(len=%d) not "
				  "implemented, ignoring", sk, opt, len);
			break;
		}
ignore_option:
		if (opt != DCCPO_MANDATORY)
			mandatory = 0;
	}

	/* mandatory was the last byte in option list -> reset connection */
	if (mandatory)
		goto out_invalid_option;

out_nonsensical_length:
	/* RFC 4340, 5.8: ignore option and all remaining option space */
	return 0;

out_invalid_option:
	DCCP_INC_STATS(DCCP_MIB_INVALIDOPT);
	rc = DCCP_RESET_CODE_OPTION_ERROR;
out_featneg_failed:
	DCCP_WARN("DCCP(%p): Option %d (len=%d) error=%u\n", sk, opt, len, rc);
	DCCP_SKB_CB(skb)->dccpd_reset_code = rc;
	DCCP_SKB_CB(skb)->dccpd_reset_data[0] = opt;
	DCCP_SKB_CB(skb)->dccpd_reset_data[1] = len > 0 ? value[0] : 0;
	DCCP_SKB_CB(skb)->dccpd_reset_data[2] = len > 1 ? value[1] : 0;
	return -1;
}

EXPORT_SYMBOL_GPL(dccp_parse_options);

void dccp_encode_value_var(const u64 value, u8 *to, const u8 len)
{
	if (len >= DCCP_OPTVAL_MAXLEN)
		*to++ = (value & 0xFF0000000000ull) >> 40;
	if (len > 4)
		*to++ = (value & 0xFF00000000ull) >> 32;
	if (len > 3)
		*to++ = (value & 0xFF000000) >> 24;
	if (len > 2)
		*to++ = (value & 0xFF0000) >> 16;
	if (len > 1)
		*to++ = (value & 0xFF00) >> 8;
	if (len > 0)
		*to++ = (value & 0xFF);
}

static inline u8 dccp_ndp_len(const u64 ndp)
{
	if (likely(ndp <= 0xFF))
		return 1;
	return likely(ndp <= USHRT_MAX) ? 2 : (ndp <= UINT_MAX ? 4 : 6);
}

int dccp_insert_option(struct sk_buff *skb, const unsigned char option,
		       const void *value, const unsigned char len)
{
	unsigned char *to;

	if (DCCP_SKB_CB(skb)->dccpd_opt_len + len + 2 > DCCP_MAX_OPT_LEN)
		return -1;

	DCCP_SKB_CB(skb)->dccpd_opt_len += len + 2;

	to    = skb_push(skb, len + 2);
	*to++ = option;
	*to++ = len + 2;

	memcpy(to, value, len);
	return 0;
}

EXPORT_SYMBOL_GPL(dccp_insert_option);

static int dccp_insert_option_ndp(struct sock *sk, struct sk_buff *skb)
{
	struct dccp_sock *dp = dccp_sk(sk);
	u64 ndp = dp->dccps_ndp_count;

	if (dccp_non_data_packet(skb))
		++dp->dccps_ndp_count;
	else
		dp->dccps_ndp_count = 0;

	if (ndp > 0) {
		unsigned char *ptr;
		const int ndp_len = dccp_ndp_len(ndp);
		const int len = ndp_len + 2;

		if (DCCP_SKB_CB(skb)->dccpd_opt_len + len > DCCP_MAX_OPT_LEN)
			return -1;

		DCCP_SKB_CB(skb)->dccpd_opt_len += len;

		ptr = skb_push(skb, len);
		*ptr++ = DCCPO_NDP_COUNT;
		*ptr++ = len;
		dccp_encode_value_var(ndp, ptr, ndp_len);
	}

	return 0;
}

static inline int dccp_elapsed_time_len(const u32 elapsed_time)
{
	return elapsed_time == 0 ? 0 : elapsed_time <= 0xFFFF ? 2 : 4;
}

static int dccp_insert_option_timestamp(struct sk_buff *skb)
{
	__be32 now = htonl(dccp_timestamp());
	/* yes this will overflow but that is the point as we want a
	 * 10 usec 32 bit timer which mean it wraps every 11.9 hours */

	return dccp_insert_option(skb, DCCPO_TIMESTAMP, &now, sizeof(now));
}

static int dccp_insert_option_timestamp_echo(struct dccp_sock *dp,
					     struct dccp_request_sock *dreq,
					     struct sk_buff *skb)
{
	__be32 tstamp_echo;
	unsigned char *to;
	u32 elapsed_time, elapsed_time_len, len;

	if (dreq != NULL) {
		elapsed_time = dccp_timestamp() - dreq->dreq_timestamp_time;
		tstamp_echo  = htonl(dreq->dreq_timestamp_echo);
		dreq->dreq_timestamp_echo = 0;
	} else {
		elapsed_time = dccp_timestamp() - dp->dccps_timestamp_time;
		tstamp_echo  = htonl(dp->dccps_timestamp_echo);
		dp->dccps_timestamp_echo = 0;
	}

	elapsed_time_len = dccp_elapsed_time_len(elapsed_time);
	len = 6 + elapsed_time_len;

	if (DCCP_SKB_CB(skb)->dccpd_opt_len + len > DCCP_MAX_OPT_LEN)
		return -1;

	DCCP_SKB_CB(skb)->dccpd_opt_len += len;

	to    = skb_push(skb, len);
	*to++ = DCCPO_TIMESTAMP_ECHO;
	*to++ = len;

	memcpy(to, &tstamp_echo, 4);
	to += 4;

	if (elapsed_time_len == 2) {
		const __be16 var16 = htons((u16)elapsed_time);
		memcpy(to, &var16, 2);
	} else if (elapsed_time_len == 4) {
		const __be32 var32 = htonl(elapsed_time);
		memcpy(to, &var32, 4);
	}

	return 0;
}

static int dccp_insert_option_ackvec(struct sock *sk, struct sk_buff *skb)
{
	struct dccp_sock *dp = dccp_sk(sk);
	struct dccp_ackvec *av = dp->dccps_hc_rx_ackvec;
	struct dccp_skb_cb *dcb = DCCP_SKB_CB(skb);
	const u16 buflen = dccp_ackvec_buflen(av);
	/* Figure out how many options do we need to represent the ackvec */
	const u8 nr_opts = DIV_ROUND_UP(buflen, DCCP_SINGLE_OPT_MAXLEN);
	u16 len = buflen + 2 * nr_opts;
	u8 i, nonce = 0;
	const unsigned char *tail, *from;
	unsigned char *to;

	if (dcb->dccpd_opt_len + len > DCCP_MAX_OPT_LEN) {
		DCCP_WARN("Lacking space for %u bytes on %s packet\n", len,
			  dccp_packet_name(dcb->dccpd_type));
		return -1;
	}
	/*
	 * Since Ack Vectors are variable-length, we can not always predict
	 * their size. To catch exception cases where the space is running out
	 * on the skb, a separate Sync is scheduled to carry the Ack Vector.
	 */
	if (len > DCCPAV_MIN_OPTLEN &&
	    len + dcb->dccpd_opt_len + skb->len > dp->dccps_mss_cache) {
		DCCP_WARN("No space left for Ack Vector (%u) on skb (%u+%u), "
			  "MPS=%u ==> reduce payload size?\n", len, skb->len,
			  dcb->dccpd_opt_len, dp->dccps_mss_cache);
		dp->dccps_sync_scheduled = 1;
		return 0;
	}
	dcb->dccpd_opt_len += len;

	to   = skb_push(skb, len);
	len  = buflen;
	from = av->av_buf + av->av_buf_head;
	tail = av->av_buf + DCCPAV_MAX_ACKVEC_LEN;

	for (i = 0; i < nr_opts; ++i) {
		int copylen = len;

		if (len > DCCP_SINGLE_OPT_MAXLEN)
			copylen = DCCP_SINGLE_OPT_MAXLEN;

		/*
		 * RFC 4340, 12.2: Encode the Nonce Echo for this Ack Vector via
		 * its type; ack_nonce is the sum of all individual buf_nonce's.
		 */
		nonce ^= av->av_buf_nonce[i];

		*to++ = DCCPO_ACK_VECTOR_0 + av->av_buf_nonce[i];
		*to++ = copylen + 2;

		/* Check if buf_head wraps */
		if (from + copylen > tail) {
			const u16 tailsize = tail - from;

			memcpy(to, from, tailsize);
			to	+= tailsize;
			len	-= tailsize;
			copylen	-= tailsize;
			from	= av->av_buf;
		}

		memcpy(to, from, copylen);
		from += copylen;
		to   += copylen;
		len  -= copylen;
	}
	/*
	 * Each sent Ack Vector is recorded in the list, as per A.2 of RFC 4340.
	 */
	if (dccp_ackvec_update_records(av, dcb->dccpd_seq, nonce))
		return -ENOBUFS;
	return 0;
}

/**
 * dccp_insert_option_mandatory  -  Mandatory option (5.8.2)
 * Note that since we are using skb_push, this function needs to be called
 * _after_ inserting the option it is supposed to influence (stack order).
 */
int dccp_insert_option_mandatory(struct sk_buff *skb)
{
	if (DCCP_SKB_CB(skb)->dccpd_opt_len >= DCCP_MAX_OPT_LEN)
		return -1;

	DCCP_SKB_CB(skb)->dccpd_opt_len++;
	*(u8 *)skb_push(skb, 1) = DCCPO_MANDATORY;
	return 0;
}

/**
 * dccp_insert_fn_opt  -  Insert single Feature-Negotiation option into @skb
 * @type: %DCCPO_CHANGE_L, %DCCPO_CHANGE_R, %DCCPO_CONFIRM_L, %DCCPO_CONFIRM_R
 * @feat: one out of %dccp_feature_numbers
 * @val: NN value or SP array (preferred element first) to copy
 * @len: true length of @val in bytes (excluding first element repetition)
 * @repeat_first: whether to copy the first element of @val twice
 *
 * The last argument is used to construct Confirm options, where the preferred
 * value and the preference list appear separately (RFC 4340, 6.3.1). Preference
 * lists are kept such that the preferred entry is always first, so we only need
 * to copy twice, and avoid the overhead of cloning into a bigger array.
 */
int dccp_insert_fn_opt(struct sk_buff *skb, u8 type, u8 feat,
		       u8 *val, u8 len, bool repeat_first)
{
	u8 tot_len, *to;

	/* take the `Feature' field and possible repetition into account */
	if (len > (DCCP_SINGLE_OPT_MAXLEN - 2)) {
		DCCP_WARN("length %u for feature %u too large\n", len, feat);
		return -1;
	}

	if (unlikely(val == NULL || len == 0))
		len = repeat_first = false;
	tot_len = 3 + repeat_first + len;

	if (DCCP_SKB_CB(skb)->dccpd_opt_len + tot_len > DCCP_MAX_OPT_LEN) {
		DCCP_WARN("packet too small for feature %d option!\n", feat);
		return -1;
	}
	DCCP_SKB_CB(skb)->dccpd_opt_len += tot_len;

	to    = skb_push(skb, tot_len);
	*to++ = type;
	*to++ = tot_len;
	*to++ = feat;

	if (repeat_first)
		*to++ = *val;
	if (len)
		memcpy(to, val, len);
	return 0;
}

/* The length of all options needs to be a multiple of 4 (5.8) */
static void dccp_insert_option_padding(struct sk_buff *skb)
{
	int padding = DCCP_SKB_CB(skb)->dccpd_opt_len % 4;

	if (padding != 0) {
		padding = 4 - padding;
		memset(skb_push(skb, padding), 0, padding);
		DCCP_SKB_CB(skb)->dccpd_opt_len += padding;
	}
}

#if IS_ENABLED(CONFIG_IP_MPDCCP)
static int dccp_insert_option_multipath(struct sk_buff *skb, const unsigned char mp_option,
		       const void *value, const unsigned char len)
{
	unsigned char *to;

	if (DCCP_SKB_CB(skb)->dccpd_opt_len + len + 3 > DCCP_MAX_OPT_LEN)
		return -1;

	DCCP_SKB_CB(skb)->dccpd_opt_len += len + 3;

	to    = skb_push(skb, len + 3);
	*to++ = DCCPO_MULTIPATH;
	*to++ = len + 3;
	*to++ = mp_option;

	memcpy(to, value, len);
	return 0;
}

/*static int dccp_insert_option_mp_confirm(struct sk_buff *skb)
{
	return 0;
}*/

static int dccp_insert_option_mp_join(struct sk_buff *skb, u8 addr_id, u32 token, u32 nonce)
{
	u8 buf[9];
	buf[0] = addr_id;
	put_unaligned_be32(token, &buf[1]);
	put_unaligned_be32(nonce, &buf[5]);
	return dccp_insert_option_multipath(skb, DCCPO_MP_JOIN, &buf, sizeof(buf));
}

/*
static int dccp_insert_option_mp_fast_close(struct sk_buff *skb)
{
	return 0;
}*/

static int dccp_insert_option_mp_key(struct sk_buff *skb, struct mpdccp_cb *mpcb, struct dccp_request_sock *dreq)
{
	u8 buf[MPDCCP_MAX_KEYS*(MPDCCP_MAX_KEY_SIZE + 1)];
	int ret, i;
	int optlen = 0;

	switch (DCCP_SKB_CB(skb)->dccpd_type) {
		case DCCP_PKT_REQUEST:
			for (i=0; i < MPDCCP_MAX_KEYS; i++) {
				struct mpdccp_key *key = &mpcb->mpdccp_loc_keys[i];
				if (mpcb && mpdccp_is_validkey(key)) {
					buf[optlen] = key->type;
					memcpy(&buf[optlen + 1], key->value, key->size);
					optlen += key->size + 1;
				}
			}
			break;
		case DCCP_PKT_RESPONSE:
			if (dreq && mpdccp_is_validkey(&dreq->mpdccp_loc_key)) {
				struct mpdccp_key *key = &dreq->mpdccp_loc_key;
				buf[0] = key->type;
				memcpy(&buf[1], key->value, key->size);
				optlen = key->size + 1;
			} else {
				DCCP_WARN("MP_KEY: invalid input key for DCCP_PKT_RESPONSE\n");
				ret = -1;
			}
			break;
		case DCCP_PKT_ACK:
			if (mpcb && (mpcb->cur_key_idx < MPDCCP_MAX_KEYS)) {
				struct mpdccp_key *key1, *key2;
				key1 = &mpcb->mpdccp_loc_keys[mpcb->cur_key_idx];
				key2 = &mpcb->mpdccp_rem_key;
				if (mpdccp_is_validkey(key1) && mpdccp_is_validkey(key2)) {
					buf[0] = key1->type;
					memcpy(&buf[1], key1->value, key1->size);
					buf[key1->size + 1] = key2->type;
					memcpy(&buf[key1->size + 2], key2->value, key2->size);
					optlen = key1->size + key2->size + 2;
				} else {
					DCCP_WARN("MP_KEY: invalid input key(s) for DCCP_PKT_ACK\n");
					ret = -1;
				}
			} else {
				DCCP_WARN("MP_KEY: invalid mpcb for DCCP_PKT_ACK\n");
				ret = -1;
			}
			break;
		default:
			DCCP_WARN("MP_KEY: unsupported packet type %d\n", DCCP_SKB_CB(skb)->dccpd_type);
			ret = -1;
			break;
	}
	if (optlen) {
		ret = dccp_insert_option_multipath(skb, DCCPO_MP_KEY, &buf, optlen);
	}
	return ret;
}


static int dccp_insert_option_mp_rtt(struct sk_buff *skb, u8 mp_rtt_type, u32 mp_rtt_value, u32 mp_rtt_age)
{
    u8 buf[9];
	buf[0] = mp_rtt_type;
	put_unaligned_be32(mp_rtt_value, &buf[1]);
	put_unaligned_be32(mp_rtt_age, &buf[5]);
	return dccp_insert_option_multipath(skb, DCCPO_MP_RTT, &buf, 9);
}

/* Insert overall sequence number option */
static int dccp_insert_option_mp_seq(struct sk_buff *skb, u64 *mp_oall_seq, bool do_incr_oallseq)
{	
	__be64 be_oall_seq;

	if (do_incr_oallseq){
		be_oall_seq = cpu_to_be64((*mp_oall_seq << 16));
		dccp_inc_seqno(mp_oall_seq); // increment overall sequence number
		//printk(KERN_INFO "insrt skb %p mp_seq %lu", skb, *mp_oall_seq);
	}
	else {
		be_oall_seq = cpu_to_be64((DCCP_SKB_CB(skb)->dccpd_mpseq)<<16);
		//printk(KERN_INFO "insrt_red skb %p mp_seq %lu", skb, DCCP_SKB_CB(skb)->dccpd_mpseq);
	}
	return dccp_insert_option_multipath(skb, DCCPO_MP_SEQ, &be_oall_seq, 6);
}

static int dccp_insert_option_mp_hmac(struct sk_buff *skb, u8 *hmac)
{
	return dccp_insert_option_multipath(skb, DCCPO_MP_HMAC, hmac, MPDCCP_HMAC_SIZE);
}



/*static int dccp_insert_option_mp_addaddr(struct sk_buff *skb)
{
	return 0;
}

static int dccp_insert_option_mp_removeaddr(struct sk_buff *skb)
{
	return 0;
}*/

static int dccp_insert_option_mp_prio(struct sk_buff *skb, u8 *buf, struct mpdccp_cb *mpcb, u8 id)
{
	return dccp_insert_option_multipath(skb, DCCPO_MP_PRIO, buf, 2);
}

/*
static int dccp_insert_option_mp_close(struct sk_buff *skb)
{
	return 0;
}*/

#endif


int dccp_insert_options(struct sock *sk, struct sk_buff *skb)
{
	struct dccp_sock *dp = dccp_sk(sk);
	struct ccid2_hc_tx_sock *hc = NULL;
	hc = ccid2_hc_tx_sk(sk);

	DCCP_SKB_CB(skb)->dccpd_opt_len = 0;
	if (dp->dccps_send_ndp_count && dccp_insert_option_ndp(sk, skb))
		return -1;
	if (DCCP_SKB_CB(skb)->dccpd_type != DCCP_PKT_DATA) {

		/* Feature Negotiation */
		if (dccp_feat_insert_opts(dp, NULL, skb))
			return -1;

		if (DCCP_SKB_CB(skb)->dccpd_type == DCCP_PKT_REQUEST) {
			/*
			 * Obtain RTT sample from Request/Response exchange.
			 * This is currently used for TFRC initialisation.
			 */
			if (dccp_insert_option_timestamp(skb))
				return -1;

		} else if (dccp_ackvec_pending(sk) &&
			   dccp_insert_option_ackvec(sk, skb)) {
				return -1;
		}
	}

	if (dp->dccps_hc_rx_insert_options) {
		if (ccid_hc_rx_insert_options(dp->dccps_hc_rx_ccid, sk, skb))
			return -1;
		dp->dccps_hc_rx_insert_options = 0;
	}

	if (dp->dccps_timestamp_echo != 0 &&
	    dccp_insert_option_timestamp_echo(dp, NULL, skb))
		return -1;

#if IS_ENABLED(CONFIG_IP_MPDCCP)
	/* Role dependent option required status. MPDCCP Server does not have
	 * to add delay values since MPDCCP Client knows delays due to its
	 * congestion control */
	if (is_mpdccp(sk)) {
		struct mpdccp_cb *mpcb = get_mpcb(sk);
		u8 mp_addr_id = get_id(sk);

		/* Skip if fallback to sp DCCP */
		if (mpcb && mpcb->fallback_sp)
			goto out;

		/* Insert delay value (sub-flow specific) as DCCP option */
		switch(DCCP_SKB_CB(skb)->dccpd_type){
			case DCCP_PKT_DATA:
			case DCCP_PKT_DATAACK:
<<<<<<< HEAD
				dccp_insert_option_mp_seq(skb, &mpdccp_my_sock(sk)->mpcb->mp_oall_seqno, mpdccp_my_sock(sk)->mpcb->do_incr_oallseq);
				if(!(mpdccp_my_sock(sk)->mpcb->mp_oall_seqno % 2)){						//send with every second dataack	
					struct tcp_info info;
					u8 rtt_type;
					u32 rtt_value = get_delay_valn(sk, &info, &rtt_type);
					u32 rtt_age = jiffies_to_msecs(info.tcpi_last_ack_recv);
					dccp_insert_option_mp_rtt(skb, rtt_type, rtt_value, rtt_age);
					dccp_pr_debug("delay = %u age %u on socket (0x%p) loc_id: %u rem_id: %u", rtt_value, rtt_age, sk, mp_addr_id, mpdccp_my_sock(sk)->remote_addr_id);
				}				
=======
			case DCCP_PKT_DATA:
				dccp_insert_option_mp_seq(skb, &mpdccp_my_sock(sk)->mpcb->mp_oall_seqno);
				if(mpcb){

					if(mpcb->announce_prio[2]){
						dccp_pr_debug("(%s) REQ insert opt MP_PRIO, addr_id: %u prio: %u",
								dccp_role(sk), mpcb->announce_prio[0], mpcb->announce_prio[1]);

						dccp_insert_option_mp_prio(skb, mpcb->announce_prio, mpcb, mp_addr_id);
						mpcb->announce_prio[2] = 0;
					}
				}
>>>>>>> 4424fe99
				break;
			case DCCP_PKT_REQUEST:
				if (dccp_sk(sk)->is_kex_sk) {
					dccp_pr_debug("(%s) REQ insert opt MP_KEY (supp)", dccp_role(sk));
					/* Insert supported keys */
					dccp_insert_option_mp_key(skb, mpcb, NULL);
				} else {
					/* Insert token and nonce */
					dccp_pr_debug("(%s) REQ insert opt MP_JOIN id:%u tk:%x nc:%x",
							dccp_role(sk), mp_addr_id, mpcb->mpdccp_rem_token, dccp_sk(sk)->mpdccp_loc_nonce);
					dccp_insert_option_mp_join(skb, mp_addr_id, mpcb->mpdccp_rem_token, dccp_sk(sk)->mpdccp_loc_nonce);
				}
				break;
			case DCCP_PKT_ACK:
				if (dccp_sk(sk)->is_kex_sk) {
					dccp_pr_debug("(%s) ACK insert opt MP_KEY %llx %llx",
									dccp_role(sk),
									be64_to_cpu(*((__be64*)mpcb->mpdccp_loc_keys[mpcb->cur_key_idx].value)),
									be64_to_cpu(*((__be64*)mpcb->mpdccp_rem_key.value)));
					/* Insert local & remote key */
					dccp_insert_option_mp_key(skb, mpcb, NULL);
				} else {
					if (!dccp_sk(sk)->auth_done){
						/* Insert HMAC */
						dccp_pr_debug("(%s) ACK insert opt MP_HMAC %llx", dccp_role(sk),be64_to_cpu(*((u64*)dccp_sk(sk)->mpdccp_loc_hmac)));
						dccp_insert_option_mp_hmac(skb, dccp_sk(sk)->mpdccp_loc_hmac);
					}
				}
			default:
				break;
		}
	}

out:
#endif
	/* Insert padding to achieve option size as multiple of 32 bit (4 byte) */
	dccp_insert_option_padding(skb);
	return 0;
}

int dccp_insert_options_rsk(struct dccp_request_sock *dreq, struct sk_buff *skb)
{
	DCCP_SKB_CB(skb)->dccpd_opt_len = 0;

	if (dccp_feat_insert_opts(NULL, dreq, skb))
		return -1;

	/* Obtain RTT sample from Response/Ack exchange (used by TFRC). */
	if (dccp_insert_option_timestamp(skb))
		return -1;

	if (dreq->dreq_timestamp_echo != 0 &&
	    dccp_insert_option_timestamp_echo(NULL, dreq, skb))
		return -1;

	dccp_insert_option_padding(skb);
	return 0;
}

int dccp_insert_options_rsk_mp(const struct sock *sk, struct dccp_request_sock *dreq, struct sk_buff *skb)
{
#if IS_ENABLED(CONFIG_IP_MPDCCP)
	struct mpdccp_cb *mpcb;
	struct dccp_sock *dp = dccp_sk(sk);
	struct dccp_options_received *opt_recv = &dp->dccps_options_received;

	if (opt_recv->saw_mpjoin) {
		union inet_addr addr;
		struct mpdccp_cb *mpcb = get_mpcb(dreq->meta_sk);
		u8 loc_id = 0;

		if (!mpcb) {
			dccp_pr_debug("(%s) invalid MPCB", dccp_role(sk));
			return -1;
		}

		if(mpcb->pm_ops->get_local_id){
			/* Get local addr_id for response */
			addr.ip = cpu_to_be32(opt_recv->dccpor_join_ip_local);
			loc_id = mpcb->pm_ops->get_local_id(mpcb->meta_sk, AF_INET, &addr, 0);
		}
		if(mpcb->pm_ops->add_remote_addr){
			/* Store remote addr and id */
			addr.ip = cpu_to_be32(opt_recv->dccpor_join_ip_remote);
			mpcb->pm_ops->add_remote_addr(mpcb, AF_INET, opt_recv->dccpor_join_id, &addr, opt_recv->dccpor_join_port);
		}

		/* Insert HMAC */
		dccp_pr_debug("(%s) RES insert opt MP_HMAC %llx", dccp_role(sk), be64_to_cpu(*((u64 *)dreq->mpdccp_loc_hmac)));
		dccp_insert_option_mp_hmac(skb, dreq->mpdccp_loc_hmac);
		/* Insert token and nonce */
		dccp_pr_debug("(%s) RES insert opt MP_JOIN id:%u tk:%x nc:%x", dccp_role(sk), chk_id(loc_id, mpcb->master_addr_id), mpcb->mpdccp_loc_token, dreq->mpdccp_loc_nonce);
		dccp_insert_option_mp_join(skb, chk_id(loc_id, mpcb->master_addr_id), mpcb->mpdccp_loc_token, dreq->mpdccp_loc_nonce);
	} else if (opt_recv->saw_mpkey) {
		dccp_pr_debug("(%s) RES insert opt MP_KEY %llx", dccp_role(sk), be64_to_cpu(*((__be64 *)dreq->mpdccp_loc_key.value)));
		/* Insert local key */
		dccp_insert_option_mp_key(skb, NULL, dreq);
	}

	dccp_insert_option_padding(skb);
#endif
	return 0;
}<|MERGE_RESOLUTION|>--- conflicted
+++ resolved
@@ -945,7 +945,7 @@
 		switch(DCCP_SKB_CB(skb)->dccpd_type){
 			case DCCP_PKT_DATA:
 			case DCCP_PKT_DATAACK:
-<<<<<<< HEAD
+			case DCCP_PKT_DATA:
 				dccp_insert_option_mp_seq(skb, &mpdccp_my_sock(sk)->mpcb->mp_oall_seqno, mpdccp_my_sock(sk)->mpcb->do_incr_oallseq);
 				if(!(mpdccp_my_sock(sk)->mpcb->mp_oall_seqno % 2)){						//send with every second dataack	
 					struct tcp_info info;
@@ -955,9 +955,6 @@
 					dccp_insert_option_mp_rtt(skb, rtt_type, rtt_value, rtt_age);
 					dccp_pr_debug("delay = %u age %u on socket (0x%p) loc_id: %u rem_id: %u", rtt_value, rtt_age, sk, mp_addr_id, mpdccp_my_sock(sk)->remote_addr_id);
 				}				
-=======
-			case DCCP_PKT_DATA:
-				dccp_insert_option_mp_seq(skb, &mpdccp_my_sock(sk)->mpcb->mp_oall_seqno);
 				if(mpcb){
 
 					if(mpcb->announce_prio[2]){
@@ -968,7 +965,6 @@
 						mpcb->announce_prio[2] = 0;
 					}
 				}
->>>>>>> 4424fe99
 				break;
 			case DCCP_PKT_REQUEST:
 				if (dccp_sk(sk)->is_kex_sk) {
